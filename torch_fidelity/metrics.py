from torch_fidelity.helpers import get_kwarg, vassert, vprint
from torch_fidelity.metric_fid import fid_inputs_to_metric, fid_featuresdict_to_statistics_cached, \
    fid_statistics_to_metric
from torch_fidelity.metric_isc import isc_featuresdict_to_metric
from torch_fidelity.metric_kid import kid_featuresdict_to_metric
from torch_fidelity.metric_ppl import calculate_ppl
from torch_fidelity.metric_prc import prc_featuresdict_to_metric
from torch_fidelity.utils import create_feature_extractor, extract_featuresdict_from_input_id_cached, \
    get_cacheable_input_name, resolve_feature_layer_isc, resolve_feature_layer_fid, resolve_feature_layer_kid, \
    resolve_feature_extractor


def calculate_metrics(**kwargs):
    """
    Calculates metrics for the given inputs. Keyword arguments:

    .. _ISC: https://arxiv.org/pdf/1606.03498.pdf
    .. _FID: https://arxiv.org/pdf/1706.08500.pdf
    .. _KID: https://arxiv.org/pdf/1801.01401.pdf
    .. _PPL: https://arxiv.org/pdf/1812.04948.pdf

    Args:

        input1 (str or torch.utils.data.Dataset or GenerativeModelBase):
            First input, which can be either of the following values:

            - Name of a registered input. See :ref:`registry <Registry>` for the complete list of preregistered
              inputs, and :meth:`register_dataset` for registering a new input. The following options refine the
              behavior wrt dataset location and downloading:
              :paramref:`~calculate_metrics.datasets_root`,
              :paramref:`~calculate_metrics.datasets_download`.
            - Path to a directory with samples. The following options refine the behavior wrt directory
              traversal and samples filtering:
              :paramref:`~calculate_metrics.samples_find_deep`,
              :paramref:`~calculate_metrics.samples_find_ext`, and
              :paramref:`~calculate_metrics.samples_ext_lossy`.
            - Path to a generative model in the :obj:`ONNX<torch:torch.onnx>` or `PTH` (:obj:`JIT<torch:torch.jit>`)
              format. This option also requires the following kwargs:
              :paramref:`~calculate_metrics.input1_model_z_type`,
              :paramref:`~calculate_metrics.input1_model_z_size`, and
              :paramref:`~calculate_metrics.input1_model_num_classes`.
            - Instance of :class:`~torch:torch.utils.data.Dataset` encapsulating a fixed set of samples.
            - Instance of :class:`GenerativeModelBase`, implementing the generative model.

            Default: `None`.

        input2 (str or torch.utils.data.Dataset or GenerativeModelBase):
            Second input, which can be either of the following values:

            - Name of a registered input. See :ref:`registry <Registry>` for the complete list of preregistered
              inputs, and :meth:`register_dataset` for registering a new input. The following options refine the
              behavior wrt dataset location and downloading:
              :paramref:`~calculate_metrics.datasets_root`,
              :paramref:`~calculate_metrics.datasets_download`.
            - Path to a directory with samples. The following options refine the behavior wrt directory
              traversal and samples filtering:
              :paramref:`~calculate_metrics.samples_find_deep`,
              :paramref:`~calculate_metrics.samples_find_ext`, and
              :paramref:`~calculate_metrics.samples_ext_lossy`.
            - Path to a generative model in the :obj:`ONNX<torch:torch.onnx>` or `PTH` (:obj:`JIT<torch:torch.jit>`)
              format. This option also requires the following kwargs:
              :paramref:`~calculate_metrics.input2_model_z_type`,
              :paramref:`~calculate_metrics.input2_model_z_size`, and
              :paramref:`~calculate_metrics.input2_model_num_classes`.
            - Instance of :class:`~torch:torch.utils.data.Dataset` encapsulating a fixed set of samples.
            - Instance of :class:`GenerativeModelBase`, implementing the generative model.

            Default: `None`.

        cuda (bool): Sets executor device to GPU. Default: `True`.

        batch_size (int): Batch size used to process images; the larger the more memory is used on the executor device
            (see :paramref:`~calculate_metrics.cuda`). Default: `64`.

        isc (bool): Calculate ISC_ (Inception Score). Default: `False`.

        fid (bool): Calculate FID_ (Frechet Inception Distance). Default: `False`.

        kid (bool): Calculate KID_ (Kernel Inception Distance). Default: `False`.

        ppl (bool): Calculate PPL_ (Perceptual Path Length). Default: `False`.

<<<<<<< HEAD
        prc (bool): Calculate PRC_ (Precision and Recall). Default: `False`.

        feature_extractor (str): Name of the feature extractor (see :ref:`registry <Registry>`). Default:
            `inception-v3-compat`.
=======
        feature_extractor (str): Name of the feature extractor (see :ref:`registry <Registry>`). Default: `None`
            (defined by the chosen set of metrics to compute).
>>>>>>> bb24d9bb

        feature_layer_isc (str): Name of the feature layer to use with ISC metric. Default: `None` (defined by the
            chosen feature extractor).

        feature_layer_fid (str): Name of the feature layer to use with FID metric. Default: `None` (defined by the
            chosen feature extractor).

        feature_layer_kid (str): Name of the feature layer to use with KID metric. Default: `None` (defined by the
            chosen feature extractor).

        feature_layer_prc (str): Name of the feature layer to use with PRC metrics. Default: `None` (defined by the
            chosen feature extractor).

        feature_extractor_weights_path (str): Path to feature extractor weights (downloaded if `None`). Default: `None`.

        feature_extractor_internal_dtype (str): dtype to use inside the feature extractor. Default: `None` (defined by
            the chosen feature extractor).

        feature_extractor_compile (bool): Compile feature extractor (experimental: may have negative effect on the
            metrics numerical precision). Default: False.

        isc_splits (int): Number of splits in ISC. Default: `10`.

        kid_subsets (int): Number of subsets in KID. Default: `100`.

        kid_subset_size (int): Subset size in KID. Default: `1000`.

        kid_degree (int): Degree of polynomial kernel in KID. Default: `3`.

        kid_gamma (float): Polynomial kernel gamma in KID (automatic if `None`). Default: `None`.

        kid_coef0 (float): Polynomial kernel coef0 in KID. Default: `1.0`.

        ppl_epsilon (float): Interpolation step size in PPL. Default: `1e-4`.

        ppl_reduction (str): Reduction type to apply to the per-sample output values. Default: `mean`.

        ppl_sample_similarity (str): Name of the sample similarity to use in PPL metric computation (see :ref:`registry
            <Registry>`). Default: `lpips-vgg16`.

        ppl_sample_similarity_resize (int): Force samples to this size when computing similarity, unless set to `None`.
            Default: `64`.

        ppl_sample_similarity_dtype (str): Check samples are of compatible dtype when computing similarity, unless set
            to `None`. Default: `uint8`.

        ppl_discard_percentile_lower (int): Removes the lower percentile of samples before reduction. Default: `1`.

        ppl_discard_percentile_higher (int): Removes the higher percentile of samples before reduction. Default: `99`.

        ppl_z_interp_mode (str): Noise interpolation mode in PPL (see :ref:`registry <Registry>`). Default: `lerp`.

        prc_NN_k (int): Number of nearest neighbours to consider in PRC. Default: `3`.

        prc_batch_size (int): Batch size in PRC. Default: `10000`.

        samples_shuffle (bool): Perform random samples shuffling before computing splits. Default: `True`.

        samples_find_deep (bool): Find all samples in paths recursively. Default: `False`.

        samples_find_ext (str): List of comma-separated extensions (no blanks) to look for when traversing input path.
            Default: `png,jpg,jpeg`.

        samples_ext_lossy (str): List of comma-separated extensions (no blanks) to warn about lossy compression.
            Default: `jpg,jpeg`.

        samples_resize_and_crop (int): Transform all images found in the directory to a given size and square shape.
            Default: 0 (disabled).

        datasets_root (str): Path to built-in torchvision datasets root. Default: `$ENV_TORCH_HOME/fidelity_datasets`.

        datasets_download (bool): Download torchvision datasets to :paramref:`~calculate_metrics.dataset_root`.
            Default: `True`.

        cache_root (str): Path to file cache for features and statistics. Default: `$ENV_TORCH_HOME/fidelity_cache`.

        cache (bool): Use file cache for features and statistics. Default: `True`.

        input1_cache_name (str): Assigns a cache entry to input1 (when not a registered input) and forces caching of
            features on it. Default: `None`.

        input1_model_z_type (str): Type of noise, only required when the input is a path to a generator model (see
            :ref:`registry <Registry>`). Default: `normal`.

        input1_model_z_size (int): Dimensionality of noise (only required when the input is a path to a generator
            model). Default: `None`.

        input1_model_num_classes (int): Number of classes for conditional (0 for unconditional) generation (only
            required when the input is a path to a generator model). Default: `0`.

        input1_model_num_samples (int): Number of samples to draw (only required when the input is a generator model).
            This option affects the following metrics: ISC, FID, KID. Default: `None`.

        input2_cache_name (str): Assigns a cache entry to input2 (when not a registered input) and forces caching of
            features on it. Default: `None`.

        input2_model_z_type (str): Type of noise, only required when the input is a path to a generator model (see
            :ref:`registry <Registry>`). Default: `normal`.

        input2_model_z_size (int): Dimensionality of noise (only required when the input is a path to a generator
            model). Default: `None`.

        input2_model_num_classes (int): Number of classes for conditional (0 for unconditional) generation (only
            required when the input is a path to a generator model). Default: `0`.

        input2_model_num_samples (int): Number of samples to draw (only required when the input is a generator model).
            This option affects the following metrics: FID, KID. Default: `None`.

        rng_seed (int): Random numbers generator seed for all operations involving randomness. Default: `2020`.

        save_cpu_ram (bool): Use less CPU RAM at the cost of speed. May not lead to improvement with every metric.
            Default: `False`.

        verbose (bool): Output progress information to STDERR. Default: `True`.

    Returns:

        : Dictionary of metrics with a subset of the following keys:

            - :const:`torch_fidelity.KEY_METRIC_ISC_MEAN`
            - :const:`torch_fidelity.KEY_METRIC_ISC_STD`
            - :const:`torch_fidelity.KEY_METRIC_FID`
            - :const:`torch_fidelity.KEY_METRIC_KID_MEAN`
            - :const:`torch_fidelity.KEY_METRIC_KID_STD`
            - :const:`torch_fidelity.KEY_METRIC_PPL_MEAN`
            - :const:`torch_fidelity.KEY_METRIC_PPL_STD`
            - :const:`torch_fidelity.KEY_METRIC_PPL_RAW`
            - :const:`torch_fidelity.KEY_METRIC_PRECISION`
            - :const:`torch_fidelity.KEY_METRIC_RECALL`
    """

    verbose = get_kwarg('verbose', kwargs)
    input1, input2 = get_kwarg('input1', kwargs), get_kwarg('input2', kwargs)

    have_isc = get_kwarg('isc', kwargs)
    have_fid = get_kwarg('fid', kwargs)
    have_kid = get_kwarg('kid', kwargs)
    have_prc = get_kwarg('prc', kwargs)
    have_ppl = get_kwarg('ppl', kwargs)

<<<<<<< HEAD
    need_input1 = have_isc or have_fid or have_kid or have_ppl or have_prc
    need_input2 = have_fid or have_kid or have_prc

    vassert(
        have_isc or have_fid or have_kid or have_ppl or have_prc,
        'At least one of "isc", "fid", "kid", "ppl", "prc" metrics must be specified'
    )
    vassert(input1 is not None or not need_input1, 'First input is required for "isc", "fid", "kid", "ppl", and "prc" metrics')
    vassert(input2 is not None or not need_input2, 'Second input is required for "fid", "kid", and "prc" metrics')

    metrics = {}

    if have_isc or have_fid or have_kid or have_prc:
        feature_extractor = get_kwarg('feature_extractor', kwargs)
        feature_layer_isc, feature_layer_fid, feature_layer_kid, feature_layer_prc = (None,) * 4
=======
    have_unary = have_isc or have_ppl
    have_binary = have_fid or have_kid
    have_any = have_unary or have_binary

    need_input1 = True
    need_input2 = have_binary

    vassert(have_any, 'At least one metric must be specified')
    vassert(input1 is not None or not need_input1, 'First input is required for all metrics')
    vassert(input2 is not None or not need_input2, 'Second input is required for binary metrics, such as FID and KID')

    metrics = {}

    if have_isc or have_fid or have_kid:
        feature_extractor = resolve_feature_extractor(**kwargs)
        feature_layer_isc, feature_layer_fid, feature_layer_kid = (None,) * 3
>>>>>>> bb24d9bb
        feature_layers = set()
        if have_isc:
            feature_layer_isc = resolve_feature_layer_isc(**kwargs)
            feature_layers.add(feature_layer_isc)
        if have_fid:
            feature_layer_fid = resolve_feature_layer_fid(**kwargs)
            feature_layers.add(feature_layer_fid)
        if have_kid:
            feature_layer_kid = resolve_feature_layer_kid(**kwargs)
            feature_layers.add(feature_layer_kid)
        if have_prc:
            feature_layer_prc = get_kwarg('feature_layer_prc', kwargs)
            feature_layers.add(feature_layer_prc)

        feat_extractor = create_feature_extractor(feature_extractor, list(feature_layers), **kwargs)

        # isc: input - featuresdict(cached) - metric
        # fid: input - featuresdict(cached) - statistics(cached) - metric
        # kid: input - featuresdict(cached) - metric

        if (not have_isc) and have_fid and (not have_kid) and (not have_prc):
            # shortcut for a case when statistics are cached and features are not required on at least one input
            metric_fid = fid_inputs_to_metric(feat_extractor, **kwargs)
            metrics.update(metric_fid)
        else:
            vprint(verbose, f'Extracting features from input1')
            featuresdict_1 = extract_featuresdict_from_input_id_cached(1, feat_extractor, **kwargs)
            featuresdict_2 = None
            if input2 is not None:
                vprint(verbose, f'Extracting features from input2')
                featuresdict_2 = extract_featuresdict_from_input_id_cached(2, feat_extractor, **kwargs)

            if have_isc:
                metric_isc = isc_featuresdict_to_metric(featuresdict_1, feature_layer_isc, **kwargs)
                metrics.update(metric_isc)

            if have_fid:
                cacheable_input1_name = get_cacheable_input_name(1, **kwargs)
                cacheable_input2_name = get_cacheable_input_name(2, **kwargs)
                fid_stats_1 = fid_featuresdict_to_statistics_cached(
                    featuresdict_1, cacheable_input1_name, feat_extractor, feature_layer_fid, **kwargs
                )
                fid_stats_2 = fid_featuresdict_to_statistics_cached(
                    featuresdict_2, cacheable_input2_name, feat_extractor, feature_layer_fid, **kwargs
                )
                metric_fid = fid_statistics_to_metric(fid_stats_1, fid_stats_2, get_kwarg('verbose', kwargs))
                metrics.update(metric_fid)

            if have_kid:
                metric_kid = kid_featuresdict_to_metric(featuresdict_1, featuresdict_2, feature_layer_kid, **kwargs)
                metrics.update(metric_kid)

            if have_prc:
                metric_prc = prc_featuresdict_to_metric(featuresdict_1, featuresdict_2, feature_layer_prc, **kwargs)
                metrics.update(metric_prc)

    if have_ppl:
        metric_ppl = calculate_ppl(1, **kwargs)
        metrics.update(metric_ppl)

    return metrics<|MERGE_RESOLUTION|>--- conflicted
+++ resolved
@@ -3,8 +3,8 @@
     fid_statistics_to_metric
 from torch_fidelity.metric_isc import isc_featuresdict_to_metric
 from torch_fidelity.metric_kid import kid_featuresdict_to_metric
+from torch_fidelity.metric_prc import prc_featuresdict_to_metric
 from torch_fidelity.metric_ppl import calculate_ppl
-from torch_fidelity.metric_prc import prc_featuresdict_to_metric
 from torch_fidelity.utils import create_feature_extractor, extract_featuresdict_from_input_id_cached, \
     get_cacheable_input_name, resolve_feature_layer_isc, resolve_feature_layer_fid, resolve_feature_layer_kid, \
     resolve_feature_extractor
@@ -78,17 +78,12 @@
 
         kid (bool): Calculate KID_ (Kernel Inception Distance). Default: `False`.
 
+        prc (bool): Calculate PRC_ (Precision and Recall). Default: `False`.
+
         ppl (bool): Calculate PPL_ (Perceptual Path Length). Default: `False`.
 
-<<<<<<< HEAD
-        prc (bool): Calculate PRC_ (Precision and Recall). Default: `False`.
-
-        feature_extractor (str): Name of the feature extractor (see :ref:`registry <Registry>`). Default:
-            `inception-v3-compat`.
-=======
         feature_extractor (str): Name of the feature extractor (see :ref:`registry <Registry>`). Default: `None`
             (defined by the chosen set of metrics to compute).
->>>>>>> bb24d9bb
 
         feature_layer_isc (str): Name of the feature layer to use with ISC metric. Default: `None` (defined by the
             chosen feature extractor).
@@ -99,7 +94,7 @@
         feature_layer_kid (str): Name of the feature layer to use with KID metric. Default: `None` (defined by the
             chosen feature extractor).
 
-        feature_layer_prc (str): Name of the feature layer to use with PRC metrics. Default: `None` (defined by the
+        feature_layer_prc (str): Name of the feature layer to use with PRC metric. Default: `None` (defined by the
             chosen feature extractor).
 
         feature_extractor_weights_path (str): Path to feature extractor weights (downloaded if `None`). Default: `None`.
@@ -229,40 +224,24 @@
     have_prc = get_kwarg('prc', kwargs)
     have_ppl = get_kwarg('ppl', kwargs)
 
-<<<<<<< HEAD
-    need_input1 = have_isc or have_fid or have_kid or have_ppl or have_prc
-    need_input2 = have_fid or have_kid or have_prc
-
-    vassert(
-        have_isc or have_fid or have_kid or have_ppl or have_prc,
-        'At least one of "isc", "fid", "kid", "ppl", "prc" metrics must be specified'
-    )
-    vassert(input1 is not None or not need_input1, 'First input is required for "isc", "fid", "kid", "ppl", and "prc" metrics')
-    vassert(input2 is not None or not need_input2, 'Second input is required for "fid", "kid", and "prc" metrics')
-
-    metrics = {}
-
-    if have_isc or have_fid or have_kid or have_prc:
-        feature_extractor = get_kwarg('feature_extractor', kwargs)
-        feature_layer_isc, feature_layer_fid, feature_layer_kid, feature_layer_prc = (None,) * 4
-=======
     have_unary = have_isc or have_ppl
-    have_binary = have_fid or have_kid
+    have_binary = have_fid or have_kid or have_prc
     have_any = have_unary or have_binary
+    have_any_shared_fe = have_isc or have_binary
+    have_only_fid = (not have_isc) and have_fid and (not have_kid) and (not have_prc)
 
     need_input1 = True
     need_input2 = have_binary
 
     vassert(have_any, 'At least one metric must be specified')
     vassert(input1 is not None or not need_input1, 'First input is required for all metrics')
-    vassert(input2 is not None or not need_input2, 'Second input is required for binary metrics, such as FID and KID')
+    vassert(input2 is not None or not need_input2, 'Second input is required for binary metrics')
 
     metrics = {}
 
-    if have_isc or have_fid or have_kid:
+    if have_any_shared_fe:
         feature_extractor = resolve_feature_extractor(**kwargs)
-        feature_layer_isc, feature_layer_fid, feature_layer_kid = (None,) * 3
->>>>>>> bb24d9bb
+        feature_layer_isc, feature_layer_fid, feature_layer_kid, feature_layer_prc = (None,) * 4
         feature_layers = set()
         if have_isc:
             feature_layer_isc = resolve_feature_layer_isc(**kwargs)
@@ -274,7 +253,7 @@
             feature_layer_kid = resolve_feature_layer_kid(**kwargs)
             feature_layers.add(feature_layer_kid)
         if have_prc:
-            feature_layer_prc = get_kwarg('feature_layer_prc', kwargs)
+            feature_layer_prc = resolve_feature_layer_prc(**kwargs)
             feature_layers.add(feature_layer_prc)
 
         feat_extractor = create_feature_extractor(feature_extractor, list(feature_layers), **kwargs)
@@ -283,7 +262,7 @@
         # fid: input - featuresdict(cached) - statistics(cached) - metric
         # kid: input - featuresdict(cached) - metric
 
-        if (not have_isc) and have_fid and (not have_kid) and (not have_prc):
+        if have_only_fid:
             # shortcut for a case when statistics are cached and features are not required on at least one input
             metric_fid = fid_inputs_to_metric(feat_extractor, **kwargs)
             metrics.update(metric_fid)
